--- conflicted
+++ resolved
@@ -169,8 +169,8 @@
           directory: go1.8
           format: tar.gz
 
-  ##########################################################
-<<<<<<< HEAD
+
+  ##########################################################
   ##################### Linux ARM build ####################
   ##########################################################
 
@@ -179,24 +179,13 @@
     metadata:
       name: "Build/test armv6l taskcluster-worker on Ubuntu 16.04 LTS (Raspberry Pi)"
       description: "This builds the armv6l linux version of taskcluster-worker"
-=======
-  ##################### upload-docs #####################
-  ##########################################################
-
-  - provisionerId: "{{ taskcluster.docker.provisionerId }}"
-    workerType: "{{ taskcluster.docker.workerType }}"
-    metadata:
-      name: "Upload docs for taskcluster-worker"
-      description: "Builds the 64 bit linux version of taskcluster-worker, generates and uploads docs"
->>>>>>> 55cda892
-      owner: "{{ event.head.user.email }}" # the user who sent the pr/push e-mail will be inserted here
-      source: "{{ event.head.repo.url }}"  # the repo where the pr came from will be inserted here
-    extra:
-      github:
-        # Events that will trigger this task
-        events:
-          - push
-<<<<<<< HEAD
+      owner: "{{ event.head.user.email }}" # the user who sent the pr/push e-mail will be inserted here
+      source: "{{ event.head.repo.url }}"  # the repo where the pr came from will be inserted here
+    extra:
+      github:
+        # Events that will trigger this task
+        events:
+          - push
     scopes:
       - generic-worker:cache:taskcluster-worker-checkout
     payload:
@@ -235,7 +224,23 @@
             url: https://storage.googleapis.com/golang/go1.8.linux-armv6l.tar.gz
           directory: go1.8
           format: tar.gz
-=======
+
+  ##########################################################
+  ##################### upload-docs #####################
+  ##########################################################
+
+  - provisionerId: "{{ taskcluster.docker.provisionerId }}"
+    workerType: "{{ taskcluster.docker.workerType }}"
+    metadata:
+      name: "Upload docs for taskcluster-worker"
+      description: "Builds the 64 bit linux version of taskcluster-worker, generates and uploads docs"
+      owner: "{{ event.head.user.email }}" # the user who sent the pr/push e-mail will be inserted here
+      source: "{{ event.head.repo.url }}"  # the repo where the pr came from will be inserted here
+    extra:
+      github:
+        # Events that will trigger this task
+        events:
+          - push
         branches:
           - master
     scopes:
@@ -274,5 +279,4 @@
           # See: https://github.com/taskcluster/taskcluster-lib-docs/pull/26
           nodejs `which upload-project-docs`
       cache:
-        taskcluster-worker-checkout: /go/src
->>>>>>> 55cda892
+        taskcluster-worker-checkout: /go/src